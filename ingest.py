--- conflicted
+++ resolved
@@ -27,7 +27,16 @@
 from constants import CHROMA_SETTINGS
 
 
-<<<<<<< HEAD
+load_dotenv()
+
+
+# Load environment variables
+persist_directory = os.environ.get('PERSIST_DIRECTORY')
+source_directory = os.environ.get('SOURCE_DIRECTORY', 'source_documents')
+embeddings_model_name = os.environ.get('EMBEDDINGS_MODEL_NAME')
+chunk_size = 500
+chunk_overlap = 50
+
 class MyElmLoader(UnstructuredEmailLoader):
     """Wrapper to fallback to text/plain when default does not work"""
 
@@ -50,18 +59,6 @@
         return doc
 
 
-=======
-load_dotenv()
-
-
-# Load environment variables
-persist_directory = os.environ.get('PERSIST_DIRECTORY')
-source_directory = os.environ.get('SOURCE_DIRECTORY', 'source_documents')
-embeddings_model_name = os.environ.get('EMBEDDINGS_MODEL_NAME')
-chunk_size = 500
-chunk_overlap = 50
-    
->>>>>>> 7844553c
 # Map file extensions to document loaders and their arguments
 LOADER_MAPPING = {
     ".csv": (CSVLoader, {}),
@@ -93,35 +90,26 @@
 
     raise ValueError(f"Unsupported file extension '{ext}'")
 
-<<<<<<< HEAD
-def load_documents(source_dir: str) -> List[Document]:
-    # Loads all documents from source documents directory
-=======
 
 def load_documents(source_dir: str, ignored_files: List[str] = []) -> List[Document]:
     """
     Loads all documents from the source documents directory, ignoring specified files
     """
->>>>>>> 7844553c
     all_files = []
     for ext in LOADER_MAPPING:
         all_files.extend(
             glob.glob(os.path.join(source_dir, f"**/*{ext}"), recursive=True)
         )
-<<<<<<< HEAD
+    filtered_files = [file_path for file_path in all_files if file_path not in ignored_files]
 
     with Pool(processes=os.cpu_count()) as pool:
         results = []
-        with tqdm(total=len(all_files), desc='Loading documents', ncols=80) as pbar:
-            for i, doc in enumerate(pool.imap_unordered(load_single_document, all_files)):
+        with tqdm(total=len(filtered_files), desc='Loading new documents', ncols=80) as pbar:
+            for i, doc in enumerate(pool.imap_unordered(load_single_document, filtered_files)):
                 results.append(doc)
                 pbar.update()
 
     return results
-=======
-    filtered_files = [file_path for file_path in all_files if file_path not in ignored_files]
-    return [load_single_document(file_path) for file_path in filtered_files]
->>>>>>> 7844553c
 
 def process_documents(ignored_files: List[str] = []) -> List[Document]:
     """
@@ -153,12 +141,7 @@
 def main():
     # Create embeddings
     embeddings = HuggingFaceEmbeddings(model_name=embeddings_model_name)
-<<<<<<< HEAD
 
-    # Create and store locally vectorstore
-    db = Chroma.from_documents(texts, embeddings, persist_directory=persist_directory, client_settings=CHROMA_SETTINGS)
-=======
-    
     if does_vectorstore_exist(persist_directory):
         # Update and store locally vectorstore
         print(f"Appending to existing vectorstore at {persist_directory}")
@@ -171,7 +154,6 @@
         print("Creating new vectorstore")
         texts = process_documents()
         db = Chroma.from_documents(texts, embeddings, persist_directory=persist_directory, client_settings=CHROMA_SETTINGS)
->>>>>>> 7844553c
     db.persist()
     db = None
 
